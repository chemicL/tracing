/**
 * Copyright 2022 the original author or authors.
 * <p>
 * Licensed under the Apache License, Version 2.0 (the "License");
 * you may not use this file except in compliance with the License.
 * You may obtain a copy of the License at
 * <p>
 * https://www.apache.org/licenses/LICENSE-2.0
 * <p>
 * Unless required by applicable law or agreed to in writing, software
 * distributed under the License is distributed on an "AS IS" BASIS,
 * WITHOUT WARRANTIES OR CONDITIONS OF ANY KIND, either express or implied.
 * See the License for the specific language governing permissions and
 * limitations under the License.
 */
package io.micrometer.tracing.otel.bridge;

import java.time.Duration;
import java.util.Collections;
import java.util.HashMap;
import java.util.Map;
import java.util.concurrent.ExecutionException;
import java.util.concurrent.ExecutorService;
import java.util.concurrent.Executors;
import java.util.concurrent.Future;
import java.util.concurrent.TimeUnit;
import java.util.concurrent.TimeoutException;

import io.micrometer.common.util.internal.logging.InternalLogger;
import io.micrometer.common.util.internal.logging.InternalLoggerFactory;
<<<<<<< HEAD
import io.micrometer.context.ContextRegistry;
import io.micrometer.observation.ObservationRegistry;
import io.micrometer.observation.contextpropagation.ObservationThreadLocalAccessor;
import io.micrometer.tracing.BaggageInScope;
import io.micrometer.tracing.Span;
import io.micrometer.tracing.Tracer;
import io.micrometer.tracing.contextpropagation.ObservationAwareSpanThreadLocalAccessor;
=======
import io.micrometer.tracing.*;
>>>>>>> 366dcb09
import io.micrometer.tracing.otel.propagation.BaggageTextMapPropagator;
import io.opentelemetry.api.baggage.propagation.W3CBaggagePropagator;
import io.opentelemetry.api.common.AttributeKey;
import io.opentelemetry.api.trace.propagation.W3CTraceContextPropagator;
import io.opentelemetry.context.propagation.ContextPropagators;
import io.opentelemetry.context.propagation.TextMapPropagator;
import io.opentelemetry.extension.trace.propagation.B3Propagator;
import io.opentelemetry.sdk.OpenTelemetrySdk;
import io.opentelemetry.sdk.trace.SdkTracerProvider;
<<<<<<< HEAD
import org.assertj.core.api.Assertions;
import org.junit.jupiter.api.AfterAll;
=======
import io.opentelemetry.sdk.trace.data.SpanData;
import io.opentelemetry.sdk.trace.export.SimpleSpanProcessor;
>>>>>>> 366dcb09
import org.junit.jupiter.api.Test;
import reactor.core.observability.micrometer.Micrometer;
import reactor.core.publisher.Hooks;
import reactor.core.publisher.Mono;
import reactor.core.scheduler.Scheduler;
import reactor.core.scheduler.Schedulers;

import static org.assertj.core.api.BDDAssertions.then;

class BaggageTests {

    private static final InternalLogger log = InternalLoggerFactory.getInstance(BaggageTests.class);

    public static final String KEY_1 = "key1";

    public static final String VALUE_1 = "value1";

    public static final String KEY_2 = "key2";

    public static final String VALUE_2 = "value2";

    public static final String TAG_KEY = "tagKey";

    public static final String TAG_VALUE = "tagValue";

    ArrayListSpanProcessor spanExporter = new ArrayListSpanProcessor();

    SdkTracerProvider sdkTracerProvider = SdkTracerProvider.builder()
        .setSampler(io.opentelemetry.sdk.trace.samplers.Sampler.alwaysOn())
        .addSpanProcessor(SimpleSpanProcessor.create(spanExporter))
        .build();

    OpenTelemetrySdk openTelemetrySdk = OpenTelemetrySdk.builder()
        .setTracerProvider(sdkTracerProvider)
        .setPropagators(ContextPropagators.create(B3Propagator.injectingSingleHeader()))
        .build();

    io.opentelemetry.api.trace.Tracer otelTracer = openTelemetrySdk.getTracer("io.micrometer.micrometer-tracing");

    OtelCurrentTraceContext otelCurrentTraceContext = new OtelCurrentTraceContext();

    OtelBaggageManager otelBaggageManager = new OtelBaggageManager(otelCurrentTraceContext,
            Collections.singletonList(KEY_1), Collections.singletonList(TAG_KEY));

    ContextPropagators contextPropagators = ContextPropagators
        .create(TextMapPropagator.composite(W3CBaggagePropagator.getInstance(), W3CTraceContextPropagator.getInstance(),
                new BaggageTextMapPropagator(Collections.singletonList(KEY_1), otelBaggageManager)));

    OtelPropagator propagator = new OtelPropagator(contextPropagators, otelTracer);

    Tracer tracer = new OtelTracer(otelTracer, otelCurrentTraceContext, event -> {
    }, otelBaggageManager);

    ObservationRegistry observationRegistry = ObservationThreadLocalAccessor.getInstance().getObservationRegistry();

    @Test
    void canSetAndGetBaggage() {
        // GIVEN
        Span span = tracer.nextSpan().start();
        try (Tracer.SpanInScope spanInScope = tracer.withSpan(span)) {
            // WHEN
            try (BaggageInScope bs1 = this.tracer.createBaggageInScope(KEY_1, VALUE_1);
                    BaggageInScope bs2 = this.tracer.createBaggageInScope(KEY_2, VALUE_2)) {
                // THEN
                then(tracer.getBaggage(KEY_1).get()).isEqualTo(VALUE_1);
                then(tracer.getBaggage(KEY_2).get()).isEqualTo(VALUE_2);
            }
        }
    }

    @Test
    void canSetAndGetBaggageWithLegacyApi() {
        // GIVEN
        Span span = tracer.nextSpan().start();
        try (Tracer.SpanInScope spanInScope = tracer.withSpan(span)) {
            // WHEN
            try (BaggageInScope bs = this.tracer.createBaggage(KEY_1, VALUE_1).makeCurrent()) {
                // THEN
                then(tracer.getBaggage(KEY_1).get()).isEqualTo(VALUE_1);
            }
        }
    }

    @Test
    void injectAndExtractKeepsTheBaggage() {
        // GIVEN
        Map<String, String> carrier = new HashMap<>();

        Span span = tracer.nextSpan().start();
        try (Tracer.SpanInScope spanInScope = tracer.withSpan(span)) {
            try (BaggageInScope bs = this.tracer.createBaggageInScope(KEY_1, VALUE_1)) {
                // WHEN
                this.propagator.inject(tracer.currentTraceContext().context(), carrier, Map::put);

                // THEN
                then(carrier.get(KEY_1)).isEqualTo(VALUE_1);
            }
        }

        // WHEN
        Span extractedSpan = propagator.extract(carrier, Map::get).start();

        // THEN
        try (Tracer.SpanInScope spanInScope = tracer.withSpan(extractedSpan)) {
            then(tracer.getBaggage(KEY_1).get(extractedSpan.context())).isEqualTo(VALUE_1);
            try (BaggageInScope baggageInScope = tracer.getBaggage(KEY_1).makeCurrent()) {
                then(baggageInScope.get()).isEqualTo(VALUE_1);
            }
        }
    }

    @Test
    void baggageWithContextPropagation() throws InterruptedException, ExecutionException, TimeoutException {
        ContextRegistry.getInstance().registerThreadLocalAccessor(new ObservationAwareSpanThreadLocalAccessor(tracer));
        Hooks.enableAutomaticContextPropagation();
        ExecutorService executorService = Executors.newSingleThreadScheduledExecutor();
        Scheduler scheduler = Schedulers.fromExecutor(executorService);

        Span span = tracer.nextSpan().start();
        try (Tracer.SpanInScope spanInScope = tracer.withSpan(span)) {
            try (BaggageInScope scope = this.tracer.createBaggageInScope(KEY_1, VALUE_1)) {
                String baggageOutside = this.tracer.getBaggage(KEY_1).get();
                then(baggageOutside).isEqualTo(VALUE_1);
                log.info(
                        "BAGGAGE OUTSIDE OF REACTOR [" + baggageOutside + "], thread [" + Thread.currentThread() + "]");
                String baggageFromReactor = Mono.just(KEY_1)
                    .delayElement(Duration.ofMillis(1), scheduler)
                    .tap(Micrometer.observation(observationRegistry))
                    .publishOn(Schedulers.boundedElastic())
                    .flatMap(s -> Mono.just(this.tracer.getBaggage(s).get())
                        .doOnNext(baggage -> log.info("BAGGAGE IN OF REACTOR [" + baggageOutside + "], thread ["
                                + Thread.currentThread() + "]")))
                    .block();
                then(baggageFromReactor).isEqualTo(VALUE_1);
                then(tracer.currentSpan()).isEqualTo(span);
            }
        }
        then(tracer.currentSpan()).isNull();

        Future<Boolean> submit = executorService.submit(() -> tracer.currentSpan() == null);
        boolean noCurrentSpan = submit.get(1, TimeUnit.SECONDS);

        Assertions.assertThat(noCurrentSpan).isTrue();
    }

    @Test
    void baggageWithContextPropagationWithLegacyApi() {
        ContextRegistry.getInstance().registerThreadLocalAccessor(new ObservationAwareSpanThreadLocalAccessor(tracer));
        Hooks.enableAutomaticContextPropagation();

        Span span = tracer.nextSpan().start();
        try (Tracer.SpanInScope spanInScope = tracer.withSpan(span)) {
            try (BaggageInScope scope = this.tracer.createBaggage(KEY_1, VALUE_1).makeCurrent()) {
                String baggageOutside = this.tracer.getBaggage(KEY_1).get();
                then(baggageOutside).isEqualTo(VALUE_1);
                log.info(
                        "BAGGAGE OUTSIDE OF REACTOR [" + baggageOutside + "], thread [" + Thread.currentThread() + "]");
                String baggageFromReactor = Mono.just(KEY_1)
                    .publishOn(Schedulers.boundedElastic())
                    .flatMap(s -> Mono.just(this.tracer.getBaggage(s).get())
                        .doOnNext(baggage -> log.info("BAGGAGE IN OF REACTOR [" + baggageOutside + "], thread ["
                                + Thread.currentThread() + "]")))
                    .block();
                then(baggageFromReactor).isEqualTo(VALUE_1);
            }
        }
    }

<<<<<<< HEAD
    @AfterAll
    static void clear() {
        ContextRegistry.getInstance().removeThreadLocalAccessor(ObservationAwareSpanThreadLocalAccessor.KEY);
=======
    @Test
    void baggageTagKey() {
        ScopedSpan span = this.tracer.startScopedSpan("call1");
        try {
            try (BaggageInScope scope7 = this.tracer.createBaggage(TAG_KEY, TAG_VALUE).makeCurrent()) {
                // span should get tagged with baggage
            }
        }
        catch (RuntimeException | Error ex) {
            span.error(ex);
            throw ex;
        }
        finally {
            span.end();
        }

        then(spanExporter.spans()).hasSize(1);
        SpanData spanData = spanExporter.spans().poll();
        then(spanData.getAttributes().get(AttributeKey.stringKey(TAG_KEY))).isEqualTo(TAG_VALUE);
>>>>>>> 366dcb09
    }

}<|MERGE_RESOLUTION|>--- conflicted
+++ resolved
@@ -15,30 +15,16 @@
  */
 package io.micrometer.tracing.otel.bridge;
 
-import java.time.Duration;
-import java.util.Collections;
-import java.util.HashMap;
-import java.util.Map;
-import java.util.concurrent.ExecutionException;
-import java.util.concurrent.ExecutorService;
-import java.util.concurrent.Executors;
-import java.util.concurrent.Future;
-import java.util.concurrent.TimeUnit;
-import java.util.concurrent.TimeoutException;
-
 import io.micrometer.common.util.internal.logging.InternalLogger;
 import io.micrometer.common.util.internal.logging.InternalLoggerFactory;
-<<<<<<< HEAD
 import io.micrometer.context.ContextRegistry;
 import io.micrometer.observation.ObservationRegistry;
 import io.micrometer.observation.contextpropagation.ObservationThreadLocalAccessor;
 import io.micrometer.tracing.BaggageInScope;
+import io.micrometer.tracing.ScopedSpan;
 import io.micrometer.tracing.Span;
 import io.micrometer.tracing.Tracer;
 import io.micrometer.tracing.contextpropagation.ObservationAwareSpanThreadLocalAccessor;
-=======
-import io.micrometer.tracing.*;
->>>>>>> 366dcb09
 import io.micrometer.tracing.otel.propagation.BaggageTextMapPropagator;
 import io.opentelemetry.api.baggage.propagation.W3CBaggagePropagator;
 import io.opentelemetry.api.common.AttributeKey;
@@ -48,19 +34,22 @@
 import io.opentelemetry.extension.trace.propagation.B3Propagator;
 import io.opentelemetry.sdk.OpenTelemetrySdk;
 import io.opentelemetry.sdk.trace.SdkTracerProvider;
-<<<<<<< HEAD
+import io.opentelemetry.sdk.trace.data.SpanData;
+import io.opentelemetry.sdk.trace.export.SimpleSpanProcessor;
 import org.assertj.core.api.Assertions;
 import org.junit.jupiter.api.AfterAll;
-=======
-import io.opentelemetry.sdk.trace.data.SpanData;
-import io.opentelemetry.sdk.trace.export.SimpleSpanProcessor;
->>>>>>> 366dcb09
 import org.junit.jupiter.api.Test;
 import reactor.core.observability.micrometer.Micrometer;
 import reactor.core.publisher.Hooks;
 import reactor.core.publisher.Mono;
 import reactor.core.scheduler.Scheduler;
 import reactor.core.scheduler.Schedulers;
+
+import java.time.Duration;
+import java.util.Collections;
+import java.util.HashMap;
+import java.util.Map;
+import java.util.concurrent.*;
 
 import static org.assertj.core.api.BDDAssertions.then;
 
@@ -223,13 +212,34 @@
         }
     }
 
-<<<<<<< HEAD
     @AfterAll
     static void clear() {
         ContextRegistry.getInstance().removeThreadLocalAccessor(ObservationAwareSpanThreadLocalAccessor.KEY);
-=======
+    }
+
     @Test
     void baggageTagKey() {
+        ScopedSpan span = this.tracer.startScopedSpan("call1");
+        try {
+            try (BaggageInScope scope7 = this.tracer.createBaggageInScope(TAG_KEY, TAG_VALUE)) {
+                // span should get tagged with baggage
+            }
+        }
+        catch (RuntimeException | Error ex) {
+            span.error(ex);
+            throw ex;
+        }
+        finally {
+            span.end();
+        }
+
+        then(spanExporter.spans()).hasSize(1);
+        SpanData spanData = spanExporter.spans().poll();
+        then(spanData.getAttributes().get(AttributeKey.stringKey(TAG_KEY))).isEqualTo(TAG_VALUE);
+    }
+
+    @Test
+    void baggageTagKeyWithLegacyApi() {
         ScopedSpan span = this.tracer.startScopedSpan("call1");
         try {
             try (BaggageInScope scope7 = this.tracer.createBaggage(TAG_KEY, TAG_VALUE).makeCurrent()) {
@@ -247,7 +257,6 @@
         then(spanExporter.spans()).hasSize(1);
         SpanData spanData = spanExporter.spans().poll();
         then(spanData.getAttributes().get(AttributeKey.stringKey(TAG_KEY))).isEqualTo(TAG_VALUE);
->>>>>>> 366dcb09
     }
 
 }