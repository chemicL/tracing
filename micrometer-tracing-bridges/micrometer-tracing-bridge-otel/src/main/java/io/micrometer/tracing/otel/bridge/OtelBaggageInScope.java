--- conflicted
+++ resolved
@@ -15,10 +15,6 @@
  */
 package io.micrometer.tracing.otel.bridge;
 
-import java.util.List;
-import java.util.Objects;
-import java.util.concurrent.atomic.AtomicReference;
-
 import io.micrometer.common.util.internal.logging.InternalLogger;
 import io.micrometer.common.util.internal.logging.InternalLoggerFactory;
 import io.micrometer.tracing.BaggageInScope;
@@ -29,6 +25,10 @@
 import io.opentelemetry.api.trace.Span;
 import io.opentelemetry.context.Context;
 import io.opentelemetry.context.Scope;
+
+import java.util.List;
+import java.util.Objects;
+import java.util.concurrent.atomic.AtomicReference;
 
 /**
  * OpenTelemetry implementation of a {@link BaggageInScope}.
@@ -48,13 +48,10 @@
 
     private final AtomicReference<Entry> entry = new AtomicReference<>();
 
-<<<<<<< HEAD
     private final AtomicReference<Context> contextWithoutBaggage = new AtomicReference<>(null);
 
     private final AtomicReference<OtelTraceContext> mutatedTraceContext = new AtomicReference<>(null);
 
-=======
->>>>>>> 6bd92971
     private final AtomicReference<Context> contextWithBaggage = new AtomicReference<>(null);
 
     private final AtomicReference<Scope> scope = new AtomicReference<>();
@@ -162,18 +159,13 @@
 
     @Override
     public BaggageInScope makeCurrent() {
-<<<<<<< HEAD
         Entry storedEntry = entry();
-=======
-        Entry entry = entry();
->>>>>>> 6bd92971
         Context context = contextWithBaggage.get();
         if (context == null) {
             context = Context.current();
         }
         Baggage baggage = Baggage.fromContext(context)
             .toBuilder()
-<<<<<<< HEAD
             .put(storedEntry.getKey(), storedEntry.getValue(), storedEntry.getMetadata())
             .build();
         Context updated = context.with(baggage);
@@ -183,13 +175,6 @@
         }
         Scope currentScope = updated.makeCurrent();
         this.scope.set(currentScope);
-=======
-            .put(entry.getKey(), entry.getValue(), entry.getMetadata())
-            .build();
-        Context updated = context.with(baggage);
-        Scope scope = updated.makeCurrent();
-        this.scope.set(scope);
->>>>>>> 6bd92971
         return this;
     }
 
