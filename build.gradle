--- conflicted
+++ resolved
@@ -316,14 +316,10 @@
 	description = 'Facade over tracing concepts'
 
 	repositories {
-<<<<<<< HEAD
-		maven { url 'https://repo.spring.io/milestone' }
-=======
 		maven {
 			url 'https://repo.spring.io/snapshot/'
 			content { includeGroup 'io.micrometer' }
 		}
->>>>>>> ff3eb5cd
 		mavenCentral()
 	}
 
