--- conflicted
+++ resolved
@@ -317,11 +317,7 @@
 }
 
 wrapper {
-<<<<<<< HEAD
-	gradleVersion = '8.5'
-=======
 	gradleVersion = '8.6'
->>>>>>> 439e5c62
 }
 
 defaultTasks 'build'