--- conflicted
+++ resolved
@@ -316,17 +316,12 @@
 	description = 'Facade over tracing concepts'
 
 	repositories {
-<<<<<<< HEAD
-		// maven {
-		// 	url 'https://repo.spring.io/snapshot/'
-		// 	content { includeGroup 'io.micrometer' }
-		// }
+		maven {
+			url 'https://repo.spring.io/snapshot/'
+			content { includeGroup 'io.micrometer' }
+		}
 		maven {
 			url 'https://repo.spring.io/milestone/'
-=======
-		maven {
-			url 'https://repo.spring.io/snapshot/'
->>>>>>> 60b0fac2
 			content { includeGroup 'io.micrometer' }
 		}
 		mavenCentral()
