--- conflicted
+++ resolved
@@ -17,17 +17,10 @@
 slf4j = "1.7.36"
 assertj = "3.24.2"
 awaitility = "4.2.0"
-<<<<<<< HEAD
 mockito = "5.7.0"
 wiremock = "3.0.1"
-testcontainers = "1.19.5"
+testcontainers = "1.19.6"
 braveBom = "5.16.0"
-=======
-mockito = "5.5.0"
-wiremock = "2.35.2"
-testcontainers = "1.19.6"
-braveBom = "5.14.1"
->>>>>>> 78943648
 reactorBom = "2022.0.16"
 asmForPlugins = "7.3.1"
 javaFormatForPlugins = "0.0.41"
