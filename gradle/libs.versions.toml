--- conflicted
+++ resolved
@@ -19,15 +19,10 @@
 awaitility = "4.2.0"
 mockito = "5.10.0"
 wiremock = "3.0.1"
-<<<<<<< HEAD
-testcontainers = "1.19.5"
+testcontainers = "1.19.6"
 braveBom = "6.0.2"
 bravePropagationW3c = "0.2.0"
 zipkinReporterBom = "3.3.0"
-=======
-testcontainers = "1.19.6"
-braveBom = "5.16.0"
->>>>>>> 59ae7bcc
 reactorBom = "2022.0.16"
 asmForPlugins = "7.3.1"
 javaFormatForPlugins = "0.0.41"
