[versions]
micrometer = "1.13.0-RC1"
micrometerContextPropagation="1.1.1"
junit = "5.10.2"
javaxServlet="4.0.1"
jmh="1.37"
jakartaWeb="9.1.0"
otelInstrumentation="1.33.1-alpha"
aopalliance="1.0"
zipkinAws="1.2.4"
otelBom="1.36.0"
logback = "1.5.3"
wavefrontSdk="3.4.3"
otelBomAlpha="1.36.0-alpha"
log4j = "2.23.1"
wavefrontReporter="1.7.16"
slf4j = "1.7.36"
assertj = "3.25.3"
awaitility = "4.2.1"
mockito = "5.11.0"
wiremock = "3.0.1"
testcontainers = "1.19.7"
<<<<<<< HEAD
braveBom = "6.0.2"
bravePropagationW3c = "0.2.0"
zipkinReporterBom = "3.3.0"
reactorBom = "2022.0.17"
=======
braveBom = "5.16.0"
reactorBom = "2022.0.18"
>>>>>>> 6bbf3473
asmForPlugins = "7.3.1"
javaFormatForPlugins = "0.0.41"
jsr305 = "3.0.2"
aspectjweaver = "1.9.22"
spring = "5.3.34"

[libraries]
aopAlliance = { module = "aopalliance:aopalliance", version.ref = "aopalliance" }
asmForPlugins = { module = "org.ow2.asm:asm", version.ref = "asmForPlugins" }
aspectjweaver = { module = "org.aspectj:aspectjweaver", version.ref = "aspectjweaver" }
assertj = { module = "org.assertj:assertj-core", version.ref = "assertj" }
awaitility = { module = "org.awaitility:awaitility", version.ref = "awaitility" }
braveBom = { module = "io.zipkin.brave:brave-bom", version.ref = "braveBom" }
bravePropagationW3c = { module = "io.zipkin.contrib.brave-propagation-w3c:brave-propagation-tracecontext", version.ref = "bravePropagationW3c" }
jakartaWeb = { module = "jakarta.platform:jakarta.jakartaee-web-api", version.ref = "jakartaWeb" }
javaFormatForPlugins = { module = "io.spring.javaformat:spring-javaformat-checkstyle", version.ref = "javaFormatForPlugins" }
javaxServlet = { module = "javax.servlet:javax.servlet-api", version.ref = "javaxServlet" }
jmh = { module = "org.openjdk.jmh:jmh-core", version.ref = "jmh" }
jmhGeneratorAnnProcess = { module = "org.openjdk.jmh:jmh-generator-annprocess", version.ref = "jmh" }
jsr305 = { module = "com.google.code.findbugs:jsr305", version.ref = "jsr305" }
junitBom = { module = "org.junit:junit-bom", version.ref = "junit" }
log4j = { module = "org.apache.logging.log4j:log4j-core", version.ref = "log4j" }
logback = { module = "ch.qos.logback:logback-classic", version.ref = "logback" }
micrometerContextPropagation = { module = "io.micrometer:context-propagation", version.ref = "micrometerContextPropagation" }
micrometerBom = { module = "io.micrometer:micrometer-bom", version.ref = "micrometer" }
mockitoCore = { module = "org.mockito:mockito-core", version.ref = "mockito" }
mockitoJunit = { module = "org.mockito:mockito-junit-jupiter", version.ref = "mockito" }
otelBom = { module = "io.opentelemetry:opentelemetry-bom", version.ref = "otelBom" }
otelBomAlpha = { module = "io.opentelemetry:opentelemetry-bom-alpha", version.ref = "otelBomAlpha" }
otelInstrumentation = { module = "io.opentelemetry.instrumentation:opentelemetry-instrumentation-api-semconv", version.ref = "otelInstrumentation" }
reactorBom = { module = "io.projectreactor:reactor-bom", version.ref = "reactorBom" }
slf4j = { module = "org.slf4j:slf4j-api", version.ref = "slf4j" }
springCore = { module = "org.springframework:spring-core", version.ref = "spring" }
springContext = { module = "org.springframework:spring-context", version.ref = "spring" }
testcontainers = { module = "org.testcontainers:testcontainers", version.ref = "testcontainers" }
testcontainersJunit = { module = "org.testcontainers:junit-jupiter", version.ref = "testcontainers" }
wavefrontSdk = { module = "com.wavefront:wavefront-sdk-java", version.ref = "wavefrontSdk" }
wavefrontReporter = { module = "com.wavefront:wavefront-internal-reporter-java", version.ref = "wavefrontReporter" }
wiremock = { module = "com.github.tomakehurst:wiremock-jre8-standalone", version.ref = "wiremock" }
zipkinAws = { module = "io.zipkin.aws:brave-propagation-aws", version.ref = "zipkinAws" }
zipkinReporterBom = { module = "io.zipkin.reporter2:zipkin-reporter-bom", version.ref = "zipkinReporterBom" }

# plugin dependencies
plugin-license = { module = "gradle.plugin.com.hierynomus.gradle.plugins:license-gradle-plugin", version = "0.16.1" }
plugin-nebulaRelease = { module = "com.netflix.nebula:nebula-release-plugin", version = "18.0.8" }
plugin-nebulaPublishing = { module = "com.netflix.nebula:nebula-publishing-plugin", version = "20.3.0" }
plugin-nebulaProject = { module = "com.netflix.nebula:nebula-project-plugin", version = "10.1.5" }
plugin-nebulaInfo = { module = "com.netflix.nebula:gradle-info-plugin", version = "12.1.6" }
plugin-noHttp = { module = "io.spring.nohttp:nohttp-gradle", version = "0.0.11" }
plugin-nexusPublish = { module = "io.github.gradle-nexus:publish-plugin", version = "1.3.0" }
plugin-javaformat = { module = "io.spring.javaformat:spring-javaformat-gradle-plugin", version = "0.0.41" }
plugin-jmh = { module = "me.champeau.jmh:jmh-gradle-plugin", version = "0.7.2" }
plugin-spring-antora = { module = "io.spring.gradle.antora:spring-antora-plugin", version = "0.0.1" }
plugin-antora = { module = "org.antora:gradle-antora-plugin", version = "1.0.0" }<|MERGE_RESOLUTION|>--- conflicted
+++ resolved
@@ -20,15 +20,10 @@
 mockito = "5.11.0"
 wiremock = "3.0.1"
 testcontainers = "1.19.7"
-<<<<<<< HEAD
 braveBom = "6.0.2"
 bravePropagationW3c = "0.2.0"
 zipkinReporterBom = "3.3.0"
-reactorBom = "2022.0.17"
-=======
-braveBom = "5.16.0"
 reactorBom = "2022.0.18"
->>>>>>> 6bbf3473
 asmForPlugins = "7.3.1"
 javaFormatForPlugins = "0.0.41"
 jsr305 = "3.0.2"
