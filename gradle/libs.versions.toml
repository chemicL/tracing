[versions]
micrometer = "1.14.0-M1"
micrometerContextPropagation="1.1.1"
junit = "5.10.3"
javaxServlet="4.0.1"
jmh="1.37"
jakartaWeb="9.1.0"
otelInstrumentation="1.33.5-alpha"
aopalliance="1.0"
zipkinAws="1.2.5"
otelBom="1.39.0"
logback = "1.5.6"
wavefrontSdk="3.4.3"
otelBomAlpha="1.39.0-alpha"
log4j = "2.23.1"
wavefrontReporter="1.7.16"
slf4j = "1.7.36"
<<<<<<< HEAD
assertj = "3.26.0"
awaitility = "4.2.1"
=======
assertj = "3.25.3"
awaitility = "4.2.2"
>>>>>>> a95552e7
mockito = "5.12.0"
wiremock = "3.0.1"
testcontainers = "1.19.8"
braveBom = "6.0.3"
bravePropagationW3c = "0.2.0"
zipkinReporterBom = "3.4.0"
reactorBom = "2022.0.21"
asmForPlugins = "7.3.1"
javaFormatForPlugins = "0.0.42"
jsr305 = "3.0.2"
aspectjweaver = "1.9.22.1"
spring = "5.3.37"

[libraries]
aopAlliance = { module = "aopalliance:aopalliance", version.ref = "aopalliance" }
asmForPlugins = { module = "org.ow2.asm:asm", version.ref = "asmForPlugins" }
aspectjweaver = { module = "org.aspectj:aspectjweaver", version.ref = "aspectjweaver" }
assertj = { module = "org.assertj:assertj-core", version.ref = "assertj" }
awaitility = { module = "org.awaitility:awaitility", version.ref = "awaitility" }
braveBom = { module = "io.zipkin.brave:brave-bom", version.ref = "braveBom" }
bravePropagationW3c = { module = "io.zipkin.contrib.brave-propagation-w3c:brave-propagation-tracecontext", version.ref = "bravePropagationW3c" }
jakartaWeb = { module = "jakarta.platform:jakarta.jakartaee-web-api", version.ref = "jakartaWeb" }
javaFormatForPlugins = { module = "io.spring.javaformat:spring-javaformat-checkstyle", version.ref = "javaFormatForPlugins" }
javaxServlet = { module = "javax.servlet:javax.servlet-api", version.ref = "javaxServlet" }
jmh = { module = "org.openjdk.jmh:jmh-core", version.ref = "jmh" }
jmhGeneratorAnnProcess = { module = "org.openjdk.jmh:jmh-generator-annprocess", version.ref = "jmh" }
jsr305 = { module = "com.google.code.findbugs:jsr305", version.ref = "jsr305" }
junitBom = { module = "org.junit:junit-bom", version.ref = "junit" }
log4j = { module = "org.apache.logging.log4j:log4j-core", version.ref = "log4j" }
logback = { module = "ch.qos.logback:logback-classic", version.ref = "logback" }
micrometerContextPropagation = { module = "io.micrometer:context-propagation", version.ref = "micrometerContextPropagation" }
micrometerBom = { module = "io.micrometer:micrometer-bom", version.ref = "micrometer" }
mockitoCore = { module = "org.mockito:mockito-core", version.ref = "mockito" }
mockitoJunit = { module = "org.mockito:mockito-junit-jupiter", version.ref = "mockito" }
otelBom = { module = "io.opentelemetry:opentelemetry-bom", version.ref = "otelBom" }
otelBomAlpha = { module = "io.opentelemetry:opentelemetry-bom-alpha", version.ref = "otelBomAlpha" }
otelInstrumentation = { module = "io.opentelemetry.instrumentation:opentelemetry-instrumentation-api-semconv", version.ref = "otelInstrumentation" }
reactorBom = { module = "io.projectreactor:reactor-bom", version.ref = "reactorBom" }
slf4j = { module = "org.slf4j:slf4j-api", version.ref = "slf4j" }
springCore = { module = "org.springframework:spring-core", version.ref = "spring" }
springContext = { module = "org.springframework:spring-context", version.ref = "spring" }
testcontainers = { module = "org.testcontainers:testcontainers", version.ref = "testcontainers" }
testcontainersJunit = { module = "org.testcontainers:junit-jupiter", version.ref = "testcontainers" }
wavefrontSdk = { module = "com.wavefront:wavefront-sdk-java", version.ref = "wavefrontSdk" }
wavefrontReporter = { module = "com.wavefront:wavefront-internal-reporter-java", version.ref = "wavefrontReporter" }
wiremock = { module = "com.github.tomakehurst:wiremock-jre8-standalone", version.ref = "wiremock" }
zipkinAws = { module = "io.zipkin.aws:brave-propagation-aws", version.ref = "zipkinAws" }
zipkinReporterBom = { module = "io.zipkin.reporter2:zipkin-reporter-bom", version.ref = "zipkinReporterBom" }

# plugin dependencies
plugin-license = { module = "gradle.plugin.com.hierynomus.gradle.plugins:license-gradle-plugin", version = "0.16.1" }
plugin-nebulaRelease = { module = "com.netflix.nebula:nebula-release-plugin", version = "18.0.8" }
plugin-nebulaPublishing = { module = "com.netflix.nebula:nebula-publishing-plugin", version = "20.3.0" }
plugin-nebulaProject = { module = "com.netflix.nebula:nebula-project-plugin", version = "10.1.5" }
plugin-nebulaInfo = { module = "com.netflix.nebula:gradle-info-plugin", version = "12.1.6" }
plugin-noHttp = { module = "io.spring.nohttp:nohttp-gradle", version = "0.0.11" }
plugin-nexusPublish = { module = "io.github.gradle-nexus:publish-plugin", version = "1.3.0" }
plugin-javaformat = { module = "io.spring.javaformat:spring-javaformat-gradle-plugin", version = "0.0.42" }
plugin-jmh = { module = "me.champeau.jmh:jmh-gradle-plugin", version = "0.7.2" }
plugin-spring-antora = { module = "io.spring.gradle.antora:spring-antora-plugin", version = "0.0.1" }
plugin-antora = { module = "org.antora:gradle-antora-plugin", version = "1.0.0" }<|MERGE_RESOLUTION|>--- conflicted
+++ resolved
@@ -15,13 +15,8 @@
 log4j = "2.23.1"
 wavefrontReporter="1.7.16"
 slf4j = "1.7.36"
-<<<<<<< HEAD
 assertj = "3.26.0"
-awaitility = "4.2.1"
-=======
-assertj = "3.25.3"
 awaitility = "4.2.2"
->>>>>>> a95552e7
 mockito = "5.12.0"
 wiremock = "3.0.1"
 testcontainers = "1.19.8"
